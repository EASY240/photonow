// netlify/functions/lightx-proxy.js
exports.handler = async function(event, context) {
  // Dynamic import for node-fetch ES module
  const { default: fetch } = await import('node-fetch');
  // Only allow POST requests
  if (event.httpMethod !== 'POST') {
    return {
      statusCode: 405,
      body: JSON.stringify({ error: 'Method Not Allowed' }),
      headers: {
        'Allow': 'POST',
        'Content-Type': 'application/json',
        'Access-Control-Allow-Origin': '*',
        'Access-Control-Allow-Headers': 'Content-Type',
        'Access-Control-Allow-Methods': 'POST, OPTIONS'
      }
    };
  }

  // Handle preflight OPTIONS request
  if (event.httpMethod === 'OPTIONS') {
    return {
      statusCode: 200,
      headers: {
        'Access-Control-Allow-Origin': '*',
        'Access-Control-Allow-Headers': 'Content-Type',
        'Access-Control-Allow-Methods': 'POST, OPTIONS'
      },
      body: ''
    };
  }

  try {
    // Parse the request body
    const requestBody = JSON.parse(event.body);
    const { endpoint, body } = requestBody;
    
    if (!endpoint) {
      return {
        statusCode: 400,
        headers: {
          'Content-Type': 'application/json',
          'Access-Control-Allow-Origin': '*'
        },
        body: JSON.stringify({ error: 'Missing endpoint parameter' })
      };
    }
    
    // Construct the LightX API URL based on version
    // For v1 endpoints, the URL structure is different than v2
    let lightxUrl;
    if (endpoint.startsWith('v1/')) {
<<<<<<< HEAD
=======
      // v1 endpoints use a different URL structure
>>>>>>> 385d476a
      lightxUrl = `https://api.lightxeditor.com/external/api/${endpoint}`;
    } else {
      // v2 and other endpoints use the external/api path
      lightxUrl = `https://api.lightxeditor.com/external/api/${endpoint}`;
    }
    
    console.log(`Constructed URL: ${lightxUrl}`);
    
    // Use the API key from environment variables
    // IMPORTANT: You need to set this in your Netlify environment variables
    const apiKey = process.env.LIGHTX_API_KEY;
    
    if (!apiKey) {
      return {
        statusCode: 500,
        headers: {
          'Content-Type': 'application/json',
          'Access-Control-Allow-Origin': '*'
        },
        body: JSON.stringify({ error: 'API key not configured' })
      };
    }
    
    // Log request details (excluding sensitive info)
    console.log(`Making request to: ${lightxUrl}`);
    console.log(`Request body: ${JSON.stringify(body)}`);
    console.log(`API key present: ${apiKey ? 'Yes' : 'No'}`);
    
    // Make the request to the LightX API
    const response = await fetch(lightxUrl, {
      method: 'POST',
      headers: {
        'Content-Type': 'application/json',
        'x-api-key': apiKey.trim()
      },
      body: JSON.stringify(body)
    });
    
    console.log(`Response status: ${response.status}`);
    console.log(`Response status text: ${response.statusText}`);
    console.log(`Response headers: ${JSON.stringify([...response.headers])}`);

    // Get the response data
    const data = await response.json();
    
    // Return the response
    return {
      statusCode: response.status,
      headers: {
        'Content-Type': 'application/json',
        'Access-Control-Allow-Origin': '*'
      },
      body: JSON.stringify(data)
    };
  } catch (error) {
    console.error('Function error:', error);
    
    return {
      statusCode: 500,
      headers: {
        'Content-Type': 'application/json',
        'Access-Control-Allow-Origin': '*'
      },
      body: JSON.stringify({ error: 'Server error', details: error.message })
    };
  }
};<|MERGE_RESOLUTION|>--- conflicted
+++ resolved
@@ -50,10 +50,7 @@
     // For v1 endpoints, the URL structure is different than v2
     let lightxUrl;
     if (endpoint.startsWith('v1/')) {
-<<<<<<< HEAD
-=======
       // v1 endpoints use a different URL structure
->>>>>>> 385d476a
       lightxUrl = `https://api.lightxeditor.com/external/api/${endpoint}`;
     } else {
       // v2 and other endpoints use the external/api path
